--- conflicted
+++ resolved
@@ -21,13 +21,8 @@
         with:
           fetch-depth: 0
 
-<<<<<<< HEAD
       - name: Setup Python 3.12
-        uses: actions/setup-python@v4.7.0
-=======
-      - name: Setup Python 3.9
         uses: actions/setup-python@v4.7.1
->>>>>>> ffae6047
         with:
           python-version: '3.12'
           architecture: x64
@@ -79,13 +74,8 @@
       - name: Checkout Code
         uses: actions/checkout@v4.1.1
 
-<<<<<<< HEAD
       - name: Setup Python 3.12
-        uses: actions/setup-python@v4.7.0
-=======
-      - name: Setup Python 3.9
         uses: actions/setup-python@v4.7.1
->>>>>>> ffae6047
         with:
           python-version: '3.12'
           architecture: x64
